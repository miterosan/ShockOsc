--- conflicted
+++ resolved
@@ -17,13 +17,8 @@
 
     <ItemGroup>
       <PackageReference Include="LucHeart.CoreOSC" Version="1.2.1" />
-<<<<<<< HEAD
-      <PackageReference Include="Microsoft.AspNetCore.SignalR.Client" Version="7.0.5" />
       <PackageReference Include="Serilog" Version="3.0.1" />
-=======
       <PackageReference Include="Microsoft.AspNetCore.SignalR.Client" Version="7.0.10" />
-      <PackageReference Include="Serilog" Version="2.12.0" />
->>>>>>> a1a119a8
       <PackageReference Include="Serilog.Extensions.Logging" Version="7.0.0" />
       <PackageReference Include="Serilog.Sinks.Console" Version="4.1.0" />
       <PackageReference Include="SmartFormat.NET" Version="3.2.2" />
